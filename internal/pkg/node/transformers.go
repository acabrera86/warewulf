--- conflicted
+++ resolved
@@ -460,7 +460,74 @@
 }
 
 /*
-<<<<<<< HEAD
+Populates all fields of NetDevEntry with Set from the
+values of NetDevs.
+Actually not used, just for completeness.
+*/
+func (netDev *NetDevEntry) SetFrom(netYaml *NetDevs) {
+	setWrap := func(entr *Entry, val string, nameArg string) {
+		entr.Set(val)
+	}
+	setSliceWrap := func(entr *Entry, val []string, nameArg string) {
+		entr.SetSlice(val)
+	}
+	netDev.setterFrom(netYaml, "", setWrap, setSliceWrap)
+}
+
+/*
+Populates all fields of NetDevEntry with SetAlt from the
+values of NetDevs. The string profileName is used to
+destermine from which source/NodeInfo the entry came
+from.
+Actually not used, just for completeness.
+*/
+func (netDev *NetDevEntry) SetAltFrom(netYaml *NetDevs, profileName string) {
+	netDev.setterFrom(netYaml, profileName, (*Entry).SetAlt, (*Entry).SetAltSlice)
+}
+
+/*
+Populates all fields of NodeInfo with SetDefault from the
+values of NodeConf.
+*/
+func (netDev *NetDevEntry) SetDefFrom(netYaml *NetDevs) {
+	setWrap := func(entr *Entry, val string, nameArg string) {
+		entr.SetDefault(val)
+	}
+	setSliceWrap := func(entr *Entry, val []string, nameArg string) {
+		entr.SetDefaultSlice(val)
+	}
+	netDev.setterFrom(netYaml, "", setWrap, setSliceWrap)
+}
+
+/*
+Abstract function for setting a NetDevEntry from a NetDevs
+*/
+func (netDev *NetDevEntry) setterFrom(netYaml *NetDevs, nameArg string,
+	setter func(*Entry, string, string),
+	setterSlice func(*Entry, []string, string)) {
+	netValues := reflect.ValueOf(netDev)
+	netInfoType := reflect.TypeOf(*netYaml)
+	netInfoVal := reflect.ValueOf(*netYaml)
+	for j := 0; j < netInfoType.NumField(); j++ {
+		netVal := netValues.Elem().FieldByName(netInfoType.Field(j).Name)
+		if netVal.IsValid() {
+			if netInfoVal.Field(j).Type().Kind() == reflect.String {
+				setter(netVal.Addr().Interface().((*Entry)), netInfoVal.Field(j).String(), nameArg)
+			} else if netVal.Type() == reflect.TypeOf(map[string]string{}) {
+				// danger zone following code is not tested
+				for key, val := range (netVal.Interface()).(map[string]string) {
+					//netTagMap := netInfoVal.Elem().Field(j).Interface().((map[string](*Entry)))
+					if _, ok := netInfoVal.Elem().Field(j).Interface().((map[string](*Entry)))[key]; !ok {
+						netInfoVal.Elem().Field(j).Interface().((map[string](*Entry)))[key] = new(Entry)
+					}
+					setter(netInfoVal.Elem().Field(j).Interface().((map[string](*Entry)))[key], val, nameArg)
+				}
+			}
+		}
+	}
+}
+
+/*
 Create a string slice, where every element represents a yaml entry
 */
 func (nodeConf *NodeConf) UnmarshalConf(excludeList []string) (lines []string) {
@@ -509,9 +576,9 @@
 						}
 					}
 				} // lines
-			} // this 
-		} //not 
-	} //do 
+			} // this
+		} //not
+	} //do
 	return lines
 }
 
@@ -600,71 +667,4 @@
 		}
 	}
 	return found
-=======
-Populates all fields of NetDevEntry with Set from the
-values of NetDevs.
-Actually not used, just for completeness.
-*/
-func (netDev *NetDevEntry) SetFrom(netYaml *NetDevs) {
-	setWrap := func(entr *Entry, val string, nameArg string) {
-		entr.Set(val)
-	}
-	setSliceWrap := func(entr *Entry, val []string, nameArg string) {
-		entr.SetSlice(val)
-	}
-	netDev.setterFrom(netYaml, "", setWrap, setSliceWrap)
-}
-
-/*
-Populates all fields of NetDevEntry with SetAlt from the
-values of NetDevs. The string profileName is used to
-destermine from which source/NodeInfo the entry came
-from.
-Actually not used, just for completeness.
-*/
-func (netDev *NetDevEntry) SetAltFrom(netYaml *NetDevs, profileName string) {
-	netDev.setterFrom(netYaml, profileName, (*Entry).SetAlt, (*Entry).SetAltSlice)
-}
-
-/*
-Populates all fields of NodeInfo with SetDefault from the
-values of NodeConf.
-*/
-func (netDev *NetDevEntry) SetDefFrom(netYaml *NetDevs) {
-	setWrap := func(entr *Entry, val string, nameArg string) {
-		entr.SetDefault(val)
-	}
-	setSliceWrap := func(entr *Entry, val []string, nameArg string) {
-		entr.SetDefaultSlice(val)
-	}
-	netDev.setterFrom(netYaml, "", setWrap, setSliceWrap)
-}
-
-/*
-Abstract function for setting a NetDevEntry from a NetDevs
-*/
-func (netDev *NetDevEntry) setterFrom(netYaml *NetDevs, nameArg string,
-	setter func(*Entry, string, string),
-	setterSlice func(*Entry, []string, string)) {
-	netValues := reflect.ValueOf(netDev)
-	netInfoType := reflect.TypeOf(*netYaml)
-	netInfoVal := reflect.ValueOf(*netYaml)
-	for j := 0; j < netInfoType.NumField(); j++ {
-		netVal := netValues.Elem().FieldByName(netInfoType.Field(j).Name)
-		if netVal.IsValid() {
-			if netInfoVal.Field(j).Type().Kind() == reflect.String {
-				setter(netVal.Addr().Interface().((*Entry)), netInfoVal.Field(j).String(), nameArg)
-			} else if netVal.Type() == reflect.TypeOf(map[string]string{}) {
-				// danger zone following code is not tested
-				for key, val := range (netVal.Interface()).(map[string]string) {
-					//netTagMap := netInfoVal.Elem().Field(j).Interface().((map[string](*Entry)))
-					if _, ok := netInfoVal.Elem().Field(j).Interface().((map[string](*Entry)))[key]; !ok {
-						netInfoVal.Elem().Field(j).Interface().((map[string](*Entry)))[key] = new(Entry)
-					}
-					setter(netInfoVal.Elem().Field(j).Interface().((map[string](*Entry)))[key], val, nameArg)
-				}
-			}
-		}
-	}
->>>>>>> c7c42a00
 }