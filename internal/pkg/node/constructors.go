package node

import (
	"errors"
	"io/ioutil"
	"path"
	"sort"
	"strings"

	"github.com/hpcng/warewulf/internal/pkg/buildconfig"
	"github.com/hpcng/warewulf/internal/pkg/wwlog"

	"gopkg.in/yaml.v2"
)

var ConfigFile string
var DefaultConfig string

// used as fallback if DefaultConfig can't be read
var FallBackConf = `
defaultnode:
  runtime overlay:
  - generic
  system overlay:
  - wwinit
  kernel:
    args: quiet crashkernel=no vga=791 net.naming-scheme=v238
  init: /sbin/init
  root: initramfs
  profiles:
  - default
  network devices:
    dummy:
      device: eth0
      type: ethernet
      netmask: 255.255.255.0`

func init() {
	if ConfigFile == "" {
		ConfigFile = path.Join(buildconfig.SYSCONFDIR(), "warewulf/nodes.conf")
	}
	if DefaultConfig == "" {
		DefaultConfig = path.Join(buildconfig.SYSCONFDIR(), "warewulf/defaults.conf")
	}
}

func New() (NodeYaml, error) {
	var ret NodeYaml

	wwlog.Verbose("Opening node configuration file: %s", ConfigFile)
	data, err := ioutil.ReadFile(ConfigFile)
	if err != nil {
		return ret, err
	}

	wwlog.Debug("Unmarshaling the node configuration")
	err = yaml.Unmarshal(data, &ret)
	if err != nil {
		return ret, err
	}

	wwlog.Debug("Returning node object")

	return ret, nil
}

/*
Get all the nodes of a configuration. This function also merges
the nodes with the given profiles and set the default values
for every node
*/
func (config *NodeYaml) FindAllNodes() ([]NodeInfo, error) {
	var ret []NodeInfo
	/*
		wwconfig, err := warewulfconf.New()
		if err != nil {
			return ret, err
		}
	*/
<<<<<<< HEAD
	wwlog.Debug("Finding all nodes...")
=======
	var defConf map[string]*NodeConf
	wwlog.Verbose("Opening defaults failed %s\n", DefaultConfig)
	defData, err := ioutil.ReadFile(DefaultConfig)
	if err != nil {
		wwlog.Verbose("Couldn't read DefaultConfig :%s\n", err)
	}
	wwlog.Debug("Unmarshalling default config\n")
	err = yaml.Unmarshal(defData, &defConf)
	if err != nil {
		wwlog.Verbose("Couldn't unmarshall defaults from file :%s\n", err)
		wwlog.Verbose("Using building defaults")
		err = yaml.Unmarshal([]byte(FallBackConf), &defConf)
		if err != nil {
			wwlog.Warn("Could not get any defaults")
		}
	}
	var defConfNet *NetDevs
	if _, ok := defConf["defaultnode"]; ok {
		if _, ok := defConf["defaultnode"].NetDevs["dummy"]; ok {
			defConfNet = defConf["defaultnode"].NetDevs["dummy"]
		}
		defConf["defaultnode"].NetDevs = nil
	}

	wwlog.Debug("Finding all nodes...\n")
>>>>>>> 7c6242ae
	for nodename, node := range config.Nodes {
		var n NodeInfo

		wwlog.Debug("In node loop: %s", nodename)
		n.NetDevs = make(map[string]*NetDevEntry)
		n.Tags = make(map[string]*Entry)
		n.Kernel = new(KernelEntry)
		n.Ipmi = new(IpmiEntry)
		n.SetDefFrom(defConf["defaultnode"])
		fullname := strings.SplitN(nodename, ".", 2)
		if len(fullname) > 1 {
			n.ClusterName.SetDefault(fullname[1])
		}
		// special handling for profile to get the default one
		if len(node.Profiles) == 0 {
			n.Profiles.SetSlice([]string{"default"})
		} else {
			n.Profiles.SetSlice(node.Profiles)
		}
		// node explicitly nodename field in NodeConf
		n.Id.Set(nodename)
		// backward compatibility
		for keyname, key := range node.Keys {
			node.Tags[keyname] = key
			delete(node.Keys, keyname)
		}
		n.SetFrom(node)
		// only now the netdevs start to exist so that default values can be set
		for _, netdev := range n.NetDevs {
			netdev.SetDefFrom(defConfNet)
		}
		// set default/primary network is just one network exist
		if len(n.NetDevs) == 1 {
			// only way to get the key
			for key := range node.NetDevs {
				n.NetDevs[key].Primary.SetB(true)
			}
		}
		// backward compatibility
		n.Ipmi.Ipaddr.Set(node.IpmiIpaddr)
		n.Ipmi.Netmask.Set(node.IpmiNetmask)
		n.Ipmi.Port.Set(node.IpmiPort)
		n.Ipmi.Gateway.Set(node.IpmiGateway)
		n.Ipmi.UserName.Set(node.IpmiUserName)
		n.Ipmi.Password.Set(node.IpmiPassword)
		n.Ipmi.Interface.Set(node.IpmiInterface)
		n.Ipmi.Write.Set(node.IpmiWrite)
		n.Kernel.Args.Set(node.KernelArgs)
		n.Kernel.Override.Set(node.KernelOverride)
		n.Kernel.Override.Set(node.KernelVersion)
		// delete deprecated structures so that they do not get unmarshalled
		node.IpmiIpaddr = ""
		node.IpmiNetmask = ""
		node.IpmiGateway = ""
		node.IpmiUserName = ""
		node.IpmiPassword = ""
		node.IpmiInterface = ""
		node.IpmiWrite = ""
		node.KernelArgs = ""
		node.KernelOverride = ""
		node.KernelVersion = ""
		// Merge Keys into Tags for backwards compatibility
		if len(node.Tags) == 0 {
			node.Tags = make(map[string]string)
		}

		for _, profileName := range n.Profiles.GetSlice() {
			if _, ok := config.NodeProfiles[profileName]; !ok {
				wwlog.Warn("Profile not found for node '%s': %s", nodename, profileName)
				continue
			}
			// can't call setFrom() as we have to use SetAlt instead of Set for an Entry
			wwlog.Verbose("Merging profile into node: %s <- %s", nodename, profileName)
			n.SetAltFrom(config.NodeProfiles[profileName], profileName)
		}
		ret = append(ret, n)
	}

	sort.Slice(ret, func(i, j int) bool {
		if ret[i].ClusterName.Get() < ret[j].ClusterName.Get() {
			return true
		} else if ret[i].ClusterName.Get() == ret[j].ClusterName.Get() {
			if ret[i].Id.Get() < ret[j].Id.Get() {
				return true
			}
		}
		return false
	})

	return ret, nil
}

/*
Return all profiles as NodeInfo
*/
func (config *NodeYaml) FindAllProfiles() ([]NodeInfo, error) {
	var ret []NodeInfo

	for name, profile := range config.NodeProfiles {
		var p NodeInfo
		p.NetDevs = make(map[string]*NetDevEntry)
		p.Tags = make(map[string]*Entry)
		p.Kernel = new(KernelEntry)
		p.Ipmi = new(IpmiEntry)
		p.Id.Set(name)
		for keyname, key := range profile.Keys {
			profile.Tags[keyname] = key
			delete(profile.Keys, keyname)
		}

		p.SetFrom(profile)
		p.Ipmi.Ipaddr.Set(profile.IpmiIpaddr)
		p.Ipmi.Netmask.Set(profile.IpmiNetmask)
		p.Ipmi.Port.Set(profile.IpmiPort)
		p.Ipmi.Gateway.Set(profile.IpmiGateway)
		p.Ipmi.UserName.Set(profile.IpmiUserName)
		p.Ipmi.Password.Set(profile.IpmiPassword)
		p.Ipmi.Interface.Set(profile.IpmiInterface)
		p.Ipmi.Write.Set(profile.IpmiWrite)
		p.Kernel.Args.Set(profile.KernelArgs)
		p.Kernel.Override.Set(profile.KernelOverride)
		p.Kernel.Override.Set(profile.KernelVersion)
		// delete deprecated stuff
		profile.IpmiIpaddr = ""
		profile.IpmiNetmask = ""
		profile.IpmiGateway = ""
		profile.IpmiUserName = ""
		profile.IpmiPassword = ""
		profile.IpmiInterface = ""
		profile.IpmiWrite = ""
		profile.KernelArgs = ""
		profile.KernelOverride = ""
		profile.KernelVersion = ""
		// Merge Keys into Tags for backwards compatibility
		if len(profile.Tags) == 0 {
			profile.Tags = make(map[string]string)
		}

		ret = append(ret, p)
	}
	sort.Slice(ret, func(i, j int) bool {
		if ret[i].ClusterName.Get() < ret[j].ClusterName.Get() {
			return true
		} else if ret[i].ClusterName.Get() == ret[j].ClusterName.Get() {
			if ret[i].Id.Get() < ret[j].Id.Get() {
				return true
			}
		}
		return false
	})

	return ret, nil
}

/*
Return the names of all available profiles
*/
func (config *NodeYaml) ListAllProfiles() []string {
	var ret []string
	for name := range config.NodeProfiles {
		ret = append(ret, name)
	}
	return ret
}

func (config *NodeYaml) FindDiscoverableNode() (NodeInfo, string, error) {
	var ret NodeInfo

	nodes, _ := config.FindAllNodes()

	for _, node := range nodes {
		if !node.Discoverable.GetB() {
			continue
		}
		for netdev, dev := range node.NetDevs {
			if !dev.Hwaddr.Defined() {
				return node, netdev, nil
			}
		}
	}

	return ret, "", errors.New("no unconfigured nodes found")
}<|MERGE_RESOLUTION|>--- conflicted
+++ resolved
@@ -77,9 +77,6 @@
 			return ret, err
 		}
 	*/
-<<<<<<< HEAD
-	wwlog.Debug("Finding all nodes...")
-=======
 	var defConf map[string]*NodeConf
 	wwlog.Verbose("Opening defaults failed %s\n", DefaultConfig)
 	defData, err := ioutil.ReadFile(DefaultConfig)
@@ -104,8 +101,7 @@
 		defConf["defaultnode"].NetDevs = nil
 	}
 
-	wwlog.Debug("Finding all nodes...\n")
->>>>>>> 7c6242ae
+	wwlog.Debug("Finding all nodes...")
 	for nodename, node := range config.Nodes {
 		var n NodeInfo
 
