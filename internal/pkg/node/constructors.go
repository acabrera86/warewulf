package node

import (
	"errors"
	"fmt"
	"os"
	"path"
	"sort"
	"strings"

	"github.com/hpcng/warewulf/internal/pkg/warewulfconf"
	"github.com/hpcng/warewulf/internal/pkg/wwlog"

	"gopkg.in/yaml.v2"
)

var (
	ConfigFile    string
	DefaultConfig string
)

// used as fallback if DefaultConfig can't be read
var FallBackConf = `---
defaultnode:
  runtime overlay:
  - generic
  system overlay:
  - wwinit
  kernel:
    args: quiet crashkernel=no vga=791 net.naming-scheme=v238
  init: /sbin/init
  root: initramfs
  ipxe template: default
  profiles:
  - default
  network devices:
    dummy:
      device: eth0
      type: ethernet
      netmask: 255.255.255.0`

func init() {
	conf := warewulfconf.New()
	if ConfigFile == "" {
		ConfigFile = path.Join(conf.Paths.Sysconfdir, "warewulf/nodes.conf")
	}
	if DefaultConfig == "" {
		DefaultConfig = path.Join(conf.Paths.Datadir, "warewulf/defaults.conf")
	}
}

/*
Creates a new nodeDb object from the on-disk configuration
*/
func New() (NodeYaml, error) {
	wwlog.Verbose("Opening node configuration file: %s", ConfigFile)
	data, err := os.ReadFile(ConfigFile)
	if err != nil {
		return NodeYaml{}, err
	}
	return Parse(data)
}


// Parse constructs a new nodeDb object from an input YAML
// document. Passes any errors return from yaml.Unmarshal. Returns an
// error if any parsed value is not of a valid type for the given
// parameter.
func Parse(data []byte) (NodeYaml, error) {
	var ret NodeYaml
	var err error
	wwlog.Debug("Unmarshaling the node configuration")
	err = yaml.Unmarshal(data, &ret)
	if err != nil {
		return ret, err
	}
	wwlog.Debug("Checking nodes for types")
	if ret.Nodes == nil {
		ret.Nodes = map[string]*NodeConf{}
	}
	for nodeName, node := range ret.Nodes {
		err = node.Check()
		if err != nil {
			wwlog.Warn("node: %s parsing error: %s", nodeName, err)
			return ret, err
		}
	}
	if ret.NodeProfiles == nil {
		ret.NodeProfiles = map[string]*NodeConf{}
	}
	for profileName, profile := range ret.NodeProfiles {
		err = profile.Check()
		if err != nil {
			wwlog.Warn("node: %s parsing error: %s", profileName, err)
			return ret, err
		}
	}

	wwlog.Debug("Returning node object")
<<<<<<< HEAD
	return ret, nil
=======
	cachedDB = ret
	cachedDB.current = true
	cachedDB.persist = true
	return cachedDB, nil
>>>>>>> d73a6f26
}


/*
Get all the nodes of a configuration. This function also merges
the nodes with the given profiles and set the default values
for every node
*/
func (config *NodeYaml) FindAllNodes() ([]NodeInfo, error) {
	var ret []NodeInfo
	var defConf map[string]*NodeConf
	wwlog.Verbose("Opening defaults from file failed %s\n", DefaultConfig)
	defData, err := os.ReadFile(DefaultConfig)
	if err != nil {
		wwlog.Verbose("Couldn't read DefaultConfig :%s\n", err)
		wwlog.Verbose("Using building defaults")
		defData = []byte(FallBackConf)
	}
	wwlog.Debug("Unmarshalling default config\n")
	err = yaml.Unmarshal(defData, &defConf)
	if err != nil {
		wwlog.Verbose("Couldn't unmarshall defaults from file :%s\n", err)
		err = yaml.Unmarshal([]byte(FallBackConf), &defConf)
		if err != nil {
			wwlog.Warn("Could not get any defaults")
		}
	}
	var defConfNet *NetDevs
	if _, ok := defConf["defaultnode"]; ok {
		if _, ok := defConf["defaultnode"].NetDevs["dummy"]; ok {
			defConfNet = defConf["defaultnode"].NetDevs["dummy"]
		}
		defConf["defaultnode"].NetDevs = nil
	}

	wwlog.Debug("Finding all nodes...")
	for nodename, node := range config.Nodes {
		var n NodeInfo

		wwlog.Debug("In node loop: %s", nodename)
		n.NetDevs = make(map[string]*NetDevEntry)
		n.Tags = make(map[string]*Entry)
		n.Kernel = new(KernelEntry)
		n.Ipmi = new(IpmiEntry)
		n.SetDefFrom(defConf["defaultnode"])
		fullname := strings.SplitN(nodename, ".", 2)
		if len(fullname) > 1 {
			n.ClusterName.SetDefault(fullname[1])
		}
		// special handling for profile to get the default one
		if len(node.Profiles) == 0 {
			n.Profiles.SetSlice([]string{"default"})
		} else {
			n.Profiles.SetSlice(node.Profiles)
		}
		// node explicitly nodename field in NodeConf
		n.Id.Set(nodename)
		// backward compatibility
		for keyname, key := range node.Keys {
			node.Tags[keyname] = key
			delete(node.Keys, keyname)
		}
		err = node.Check()
		if err != nil {
			return nil, fmt.Errorf("node: %s check error: %s", nodename, err)
		}
		n.SetFrom(node)
		// only now the netdevs start to exist so that default values can be set
		for _, netdev := range n.NetDevs {
			netdev.SetDefFrom(defConfNet)
		}
		// backward compatibility
		n.Ipmi.Ipaddr.Set(node.IpmiIpaddr)
		n.Ipmi.Netmask.Set(node.IpmiNetmask)
		n.Ipmi.Port.Set(node.IpmiPort)
		n.Ipmi.Gateway.Set(node.IpmiGateway)
		n.Ipmi.UserName.Set(node.IpmiUserName)
		n.Ipmi.Password.Set(node.IpmiPassword)
		n.Ipmi.Interface.Set(node.IpmiInterface)
		n.Ipmi.Write.Set(node.IpmiWrite)
		n.Kernel.Args.Set(node.KernelArgs)
		n.Kernel.Override.Set(node.KernelOverride)
		n.Kernel.Override.Set(node.KernelVersion)
		// delete deprecated structures so that they do not get unmarshalled
		node.IpmiIpaddr = ""
		node.IpmiNetmask = ""
		node.IpmiGateway = ""
		node.IpmiUserName = ""
		node.IpmiPassword = ""
		node.IpmiInterface = ""
		node.IpmiWrite = ""
		node.KernelArgs = ""
		node.KernelOverride = ""
		node.KernelVersion = ""
		// Merge Keys into Tags for backwards compatibility
		if len(node.Tags) == 0 {
			node.Tags = make(map[string]string)
		}

		for _, profileName := range n.Profiles.GetSlice() {
			if _, ok := config.NodeProfiles[profileName]; !ok {
				wwlog.Warn("Profile not found for node '%s': %s", nodename, profileName)
				continue
			}
			// can't call setFrom() as we have to use SetAlt instead of Set for an Entry
			wwlog.Verbose("Merging profile into node: %s <- %s", nodename, profileName)
			n.SetAltFrom(config.NodeProfiles[profileName], profileName)
		}
		// set default/primary network is just one network exist
		if len(n.NetDevs) >= 1 {
			tmpNets := make([]string, 0, len(n.NetDevs))
			for key := range node.NetDevs {
				tmpNets = append(tmpNets, key)
			}
			sort.Strings(tmpNets)
			// if a value is present in profile or node, default is not visible
			wwlog.Debug("%s setting primary network device: %s", n.Id.Get(), tmpNets[0])
			n.PrimaryNetDev.SetDefault(tmpNets[0])
		}
		if dev, ok := n.NetDevs[n.PrimaryNetDev.Get()]; ok {
			dev.Primary.SetDefaultB(true)
		}
		ret = append(ret, n)
	}

	sort.Slice(ret, func(i, j int) bool {
		if ret[i].ClusterName.Get() < ret[j].ClusterName.Get() {
			return true
		} else if ret[i].ClusterName.Get() == ret[j].ClusterName.Get() {
			if ret[i].Id.Get() < ret[j].Id.Get() {
				return true
			}
		}
		return false
	})

	return ret, nil
}

/*
Return all profiles as NodeInfo
*/
func (config *NodeYaml) FindAllProfiles() ([]NodeInfo, error) {
	var ret []NodeInfo

	for name, profile := range config.NodeProfiles {
		var p NodeInfo
		p.NetDevs = make(map[string]*NetDevEntry)
		p.Tags = make(map[string]*Entry)
		p.Kernel = new(KernelEntry)
		p.Ipmi = new(IpmiEntry)
		p.Id.Set(name)
		for keyname, key := range profile.Keys {
			profile.Tags[keyname] = key
			delete(profile.Keys, keyname)
		}

		p.SetFrom(profile)
		p.Ipmi.Ipaddr.Set(profile.IpmiIpaddr)
		p.Ipmi.Netmask.Set(profile.IpmiNetmask)
		p.Ipmi.Port.Set(profile.IpmiPort)
		p.Ipmi.Gateway.Set(profile.IpmiGateway)
		p.Ipmi.UserName.Set(profile.IpmiUserName)
		p.Ipmi.Password.Set(profile.IpmiPassword)
		p.Ipmi.Interface.Set(profile.IpmiInterface)
		p.Ipmi.Write.Set(profile.IpmiWrite)
		p.Kernel.Args.Set(profile.KernelArgs)
		p.Kernel.Override.Set(profile.KernelOverride)
		p.Kernel.Override.Set(profile.KernelVersion)
		// delete deprecated stuff
		profile.IpmiIpaddr = ""
		profile.IpmiNetmask = ""
		profile.IpmiGateway = ""
		profile.IpmiUserName = ""
		profile.IpmiPassword = ""
		profile.IpmiInterface = ""
		profile.IpmiWrite = ""
		profile.KernelArgs = ""
		profile.KernelOverride = ""
		profile.KernelVersion = ""
		// Merge Keys into Tags for backwards compatibility
		if len(profile.Tags) == 0 {
			profile.Tags = make(map[string]string)
		}

		ret = append(ret, p)
	}
	sort.Slice(ret, func(i, j int) bool {
		if ret[i].ClusterName.Get() < ret[j].ClusterName.Get() {
			return true
		} else if ret[i].ClusterName.Get() == ret[j].ClusterName.Get() {
			if ret[i].Id.Get() < ret[j].Id.Get() {
				return true
			}
		}
		return false
	})

	return ret, nil
}

/*
Return the names of all available profiles
*/
func (config *NodeYaml) ListAllProfiles() []string {
	var ret []string
	for name := range config.NodeProfiles {
		ret = append(ret, name)
	}
	return ret
}

func (config *NodeYaml) FindDiscoverableNode() (NodeInfo, string, error) {
	var ret NodeInfo

	nodes, _ := config.FindAllNodes()

	for _, node := range nodes {
		if !node.Discoverable.GetB() {
			continue
		}
		for netdev, dev := range node.NetDevs {
			if !dev.Hwaddr.Defined() {
				return node, netdev, nil
			}
		}
	}

	return ret, "", errors.New("no unconfigured nodes found")
}<|MERGE_RESOLUTION|>--- conflicted
+++ resolved
@@ -97,14 +97,7 @@
 	}
 
 	wwlog.Debug("Returning node object")
-<<<<<<< HEAD
 	return ret, nil
-=======
-	cachedDB = ret
-	cachedDB.current = true
-	cachedDB.persist = true
-	return cachedDB, nil
->>>>>>> d73a6f26
 }
 
 
