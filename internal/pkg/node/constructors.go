--- conflicted
+++ resolved
@@ -87,16 +87,11 @@
 				n.NetDevs[devname] = &netdev
 			}
 
-<<<<<<< HEAD
-			n.NetDevs[devname].Device.Set(netdev.Device)
-=======
-			n.NetDevs[devname].Name.Set(devname)
 			if netdev.Device != "" {
 				n.NetDevs[devname].Device.Set(netdev.Device)
 			} else {
 				n.NetDevs[devname].Device.Set(devname)
 			}
->>>>>>> b50fdbd9
 			n.NetDevs[devname].Ipaddr.Set(netdev.Ipaddr)
 			n.NetDevs[devname].Netmask.Set(netdev.Netmask)
 			n.NetDevs[devname].Hwaddr.Set(netdev.Hwaddr)
