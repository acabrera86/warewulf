package node

import (
	"github.com/hpcng/warewulf/internal/pkg/util"
	"github.com/hpcng/warewulf/internal/pkg/wwlog"
)

/******
 * YAML data representations
 ******/

type nodeYaml struct {
	NodeProfiles map[string]*NodeConf
	Nodes        map[string]*NodeConf
}

type NodeConf struct {
	Comment        string              `yaml:"comment,omitempty"`
	ClusterName    string              `yaml:"cluster name,omitempty"`
	ContainerName  string              `yaml:"container name,omitempty"`
	Ipxe           string              `yaml:"ipxe template,omitempty"`
	KernelVersion  string              `yaml:"kernel version,omitempty"`
	KernelArgs     string              `yaml:"kernel args,omitempty"`
	IpmiUserName   string              `yaml:"ipmi username,omitempty"`
	IpmiPassword   string              `yaml:"ipmi password,omitempty"`
	IpmiIpaddr     string              `yaml:"ipmi ipaddr,omitempty"`
	IpmiNetmask    string              `yaml:"ipmi netmask,omitempty"`
	IpmiPort       string              `yaml:"ipmi port,omitempty"`
	IpmiGateway    string              `yaml:"ipmi gateway,omitempty"`
	IpmiInterface  string              `yaml:"ipmi interface,omitempty"`
	RuntimeOverlay string              `yaml:"runtime overlay,omitempty"`
	SystemOverlay  string              `yaml:"system overlay,omitempty"`
	Init           string              `yaml:"init,omitempty"`
	Root           string              `yaml:"root,omitempty"`
	Discoverable   bool                `yaml:"discoverable,omitempty"`
	Profiles       []string            `yaml:"profiles,omitempty"`
	NetDevs        map[string]*NetDevs `yaml:"network devices,omitempty"`
	Keys           map[string]string   `yaml:"keys,omitempty"`
}

type NetDevs struct {
	Type    string `yaml:"type,omitempty"`
	Default bool   `yaml:"default"`
	Hwaddr  string
	Ipaddr  string
	IpCIDR  string
	Prefix  string
	Netmask string
	Gateway string `yaml:"gateway,omitempty"`
}

/******
 * Internal code data representations
 ******/

type Entry struct {
	value    string
	altvalue string
	bool     bool
	altbool  bool
	from     string
	def      string
}

type NodeInfo struct {
	Id             Entry
	Cid            Entry
	Comment        Entry
	ClusterName    Entry
	ContainerName  Entry
	Ipxe           Entry
	KernelVersion  Entry
	KernelArgs     Entry
	IpmiIpaddr     Entry
	IpmiNetmask    Entry
	IpmiPort       Entry
	IpmiGateway    Entry
	IpmiUserName   Entry
	IpmiPassword   Entry
	IpmiInterface  Entry
	RuntimeOverlay Entry
	SystemOverlay  Entry
	Root           Entry
	Discoverable   Entry
	Init           Entry //TODO: Finish adding this...
	Profiles       []string
	GroupProfiles  []string
	NetDevs        map[string]*NetDevEntry
	Keys           map[string]*Entry
}

type NetDevEntry struct {
	Type    Entry `yaml:"type,omitempty"`
	Default Entry `yaml:"default"`
	Hwaddr  Entry
	Ipaddr  Entry
	IpCIDR  Entry
	Prefix  Entry
	Netmask Entry
	Gateway Entry `yaml:"gateway,omitempty"`
}

func init() {
	// Check that nodes.conf is found
	if !util.IsFile(ConfigFile) {
<<<<<<< HEAD
		c, err := os.OpenFile(ConfigFile, os.O_RDWR|os.O_CREATE, 0640)
		if err != nil {
			wwlog.Printf(wwlog.ERROR, "Could not create new configuration file: %s\n", err)
			// just return silently, as init is also called for bash_completion
			return
		}

		fmt.Fprintf(c, "nodeprofiles:\n")
		fmt.Fprintf(c, "  default:\n")
		fmt.Fprintf(c, "    comment: This profile is automatically included for each node\n")
		fmt.Fprintf(c, "nodes: {}\n")

		c.Close()

		wwlog.Printf(wwlog.INFO, "Created default node configuration\n")
=======
		wwlog.Printf(wwlog.WARN, "Missing node configuration file\n")
		// just return silently, as init is also called for bash_completion
		return
>>>>>>> bda06496
	}
}<|MERGE_RESOLUTION|>--- conflicted
+++ resolved
@@ -103,26 +103,8 @@
 func init() {
 	// Check that nodes.conf is found
 	if !util.IsFile(ConfigFile) {
-<<<<<<< HEAD
-		c, err := os.OpenFile(ConfigFile, os.O_RDWR|os.O_CREATE, 0640)
-		if err != nil {
-			wwlog.Printf(wwlog.ERROR, "Could not create new configuration file: %s\n", err)
-			// just return silently, as init is also called for bash_completion
-			return
-		}
-
-		fmt.Fprintf(c, "nodeprofiles:\n")
-		fmt.Fprintf(c, "  default:\n")
-		fmt.Fprintf(c, "    comment: This profile is automatically included for each node\n")
-		fmt.Fprintf(c, "nodes: {}\n")
-
-		c.Close()
-
-		wwlog.Printf(wwlog.INFO, "Created default node configuration\n")
-=======
 		wwlog.Printf(wwlog.WARN, "Missing node configuration file\n")
 		// just return silently, as init is also called for bash_completion
 		return
->>>>>>> bda06496
 	}
 }