--- conflicted
+++ resolved
@@ -162,11 +162,7 @@
 
 	buildDir, err := ioutil.TempDir(os.TempDir(), ".wwctl-overlay-")
 	if err != nil {
-<<<<<<< HEAD
-		return errors.Wrapf(err, "Failed to create temporary directory for %s", name )
-=======
 		return errors.Wrapf(err, "Failed to create temporary directory for %s", name)
->>>>>>> 419cb148
 	}
 	defer os.RemoveAll(buildDir)
 
@@ -449,11 +445,7 @@
 Writes buffer to the destination file. If wwbackup is set a wwbackup will be created.
 */
 func carefulWriteBuffer(destFile string, buffer bytes.Buffer, backupFile bool, perm fs.FileMode) error {
-<<<<<<< HEAD
-	wwlog.Debug("Trying to careful write file (%d bytes): %s", buffer.Len(), destFile )
-=======
 	wwlog.Debug("Trying to careful write file (%d bytes): %s", buffer.Len(), destFile)
->>>>>>> 419cb148
 	if backupFile {
 		if !util.IsFile(destFile+".wwbackup") && util.IsFile(destFile) {
 			err := util.CopyFile(destFile, destFile+".wwbackup")
