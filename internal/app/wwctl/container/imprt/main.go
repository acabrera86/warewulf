--- conflicted
+++ resolved
@@ -130,15 +130,9 @@
 		wwlog.Warn("Could not copy /etc/resolv.conf into container: %s", err)
 	}
 
-<<<<<<< HEAD
-	err = container.SyncUids(name, !NoSyncUser)
-	if err != nil && !NoSyncUser {
-		wwlog.Error("Error in user sync, fix error and run 'syncuser' manually: %s", err)
-=======
 	err = container.SyncUids(name, !SyncUser)
 	if err != nil && !SyncUser {
-		wwlog.Printf(wwlog.ERROR, "Error in user sync, fix error and run 'syncuser' manually: %s\n", err)
->>>>>>> 8e88ac12
+		wwlog.Error("Error in user sync, fix error and run 'syncuser' manually: %s", err)
 		os.Exit(1)
 	}
 
