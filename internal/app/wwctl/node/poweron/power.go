package poweron

import (
	"github.com/hpcng/warewulf/internal/pkg/node"
	"github.com/hpcng/warewulf/internal/pkg/power"
	"github.com/hpcng/warewulf/internal/pkg/wwlog"
	"github.com/spf13/cobra"
	"os"
)

func CobraRunE(cmd *cobra.Command, args []string) error {
	var returnErr error = nil
	var nodeList []node.NodeInfo

	n, err := node.New()
	if err != nil {
		wwlog.Printf(wwlog.ERROR, "Could not open node configuration: %s\n", err)
		os.Exit(1)
	}

	if len(args) >= 1 {
		nodeList, _ = n.SearchByNameList(args)
	} else {
		wwlog.Printf(wwlog.ERROR, "No requested nodes\n")
		os.Exit(255)
	}

	if len(nodeList) == 0 {
		wwlog.Printf(wwlog.ERROR, "No nodes found matching: '%s'\n", args[0])
		os.Exit(255)
	} else {
		wwlog.Printf(wwlog.VERBOSE, "Found %d matching nodes for power command\n", len(nodeList))
	}

	for _, node := range nodeList {

<<<<<<< HEAD
		var powerCmd power.PowerOnInterface

		if node.IpmiIpaddr == "" {
=======
		if node.IpmiIpaddr.String() == "" {
>>>>>>> fd4ebdb7
			wwlog.Printf(wwlog.ERROR, "%s: No IPMI IP address\n", node.HostName)
			continue
		}

		ipmiCmd := power.IPMI{
			HostName: node.IpmiIpaddr.String(),
			User:     "ADMIN",
			Password: "ADMIN",
			AuthType: "MD5",
		}

		powerCmd = ipmiCmd

		out, err := powerCmd.PowerOn()

		if err != nil {
			wwlog.Printf(wwlog.ERROR, "%s: %s\n", node.HostName, out)
			returnErr = err
			continue
		}

		wwlog.Printf(wwlog.INFO, "%s: %s\n", node.HostName, out)
	}

	return returnErr
}<|MERGE_RESOLUTION|>--- conflicted
+++ resolved
@@ -34,13 +34,9 @@
 
 	for _, node := range nodeList {
 
-<<<<<<< HEAD
 		var powerCmd power.PowerOnInterface
 
-		if node.IpmiIpaddr == "" {
-=======
 		if node.IpmiIpaddr.String() == "" {
->>>>>>> fd4ebdb7
 			wwlog.Printf(wwlog.ERROR, "%s: No IPMI IP address\n", node.HostName)
 			continue
 		}
