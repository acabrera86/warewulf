package add

import (
	"log"

	"github.com/hpcng/warewulf/internal/pkg/container"
	"github.com/hpcng/warewulf/internal/pkg/kernel"
	"github.com/hpcng/warewulf/internal/pkg/node"
	"github.com/hpcng/warewulf/internal/pkg/overlay"
	"github.com/spf13/cobra"
)

// Holds the variables which are needed in CobraRunE
type variables struct {
	netName  string
	nodeConf node.NodeConf
<<<<<<< HEAD
=======
	converters []func() error
>>>>>>> 12e462af
}

// Returns the newly created command
func GetCommand() *cobra.Command {
	vars := variables{}
	vars.nodeConf = node.NewConf()
	baseCmd := &cobra.Command{
		DisableFlagsInUseLine: true,
		Use:                   "add [OPTIONS] NODENAME",
		Short:                 "Add new node to Warewulf",
		Long:                  "This command will add a new node named NODENAME to Warewulf.",
		RunE:                  CobraRunE(&vars),
		Args:                  cobra.MinimumNArgs(1),
	}
<<<<<<< HEAD
	vars.nodeConf.CreateFlags(baseCmd, []string{"tagdel", "nettagdel", "ipmitagdel"})
	baseCmd.PersistentFlags().StringVar(&vars.netName, "netname", "", "Set network name for network options")

=======
	vars.converters = vars.nodeConf.CreateFlags(baseCmd, []string{"tagdel", "nettagdel", "ipmitagdel"})
	baseCmd.PersistentFlags().StringVar(&vars.netName, "netname", "", "Set network name for network options")
>>>>>>> 12e462af
	// register the command line completions
	if err := baseCmd.RegisterFlagCompletionFunc("container", func(cmd *cobra.Command, args []string, toComplete string) ([]string, cobra.ShellCompDirective) {
		list, _ := container.ListSources()
		return list, cobra.ShellCompDirectiveNoFileComp
	}); err != nil {
		log.Println(err)
	}
	if err := baseCmd.RegisterFlagCompletionFunc("kerneloverride", func(cmd *cobra.Command, args []string, toComplete string) ([]string, cobra.ShellCompDirective) {
		list, _ := kernel.ListKernels()
		return list, cobra.ShellCompDirectiveNoFileComp
	}); err != nil {
		log.Println(err)
	}
	if err := baseCmd.RegisterFlagCompletionFunc("runtime", func(cmd *cobra.Command, args []string, toComplete string) ([]string, cobra.ShellCompDirective) {
		list, _ := overlay.FindOverlays()
		return list, cobra.ShellCompDirectiveNoFileComp
	}); err != nil {
		log.Println(err)
	}
	if err := baseCmd.RegisterFlagCompletionFunc("wwinit", func(cmd *cobra.Command, args []string, toComplete string) ([]string, cobra.ShellCompDirective) {
		list, _ := overlay.FindOverlays()
		return list, cobra.ShellCompDirectiveNoFileComp
	}); err != nil {
		log.Println(err)
	}
	if err := baseCmd.RegisterFlagCompletionFunc("profile", func(cmd *cobra.Command, args []string, toComplete string) ([]string, cobra.ShellCompDirective) {
		var list []string
		nodeDB, _ := node.New()
		profiles, _ := nodeDB.FindAllProfiles()
		for _, profile := range profiles {
			list = append(list, profile.Id.Get())
		}
		return list, cobra.ShellCompDirectiveNoFileComp
	}); err != nil {
		log.Println(err)
	}

	// GetRootCommand returns the root cobra.Command for the application.
	return baseCmd
}<|MERGE_RESOLUTION|>--- conflicted
+++ resolved
@@ -12,12 +12,9 @@
 
 // Holds the variables which are needed in CobraRunE
 type variables struct {
-	netName  string
-	nodeConf node.NodeConf
-<<<<<<< HEAD
-=======
+	netName    string
+	nodeConf   node.NodeConf
 	converters []func() error
->>>>>>> 12e462af
 }
 
 // Returns the newly created command
@@ -32,14 +29,8 @@
 		RunE:                  CobraRunE(&vars),
 		Args:                  cobra.MinimumNArgs(1),
 	}
-<<<<<<< HEAD
-	vars.nodeConf.CreateFlags(baseCmd, []string{"tagdel", "nettagdel", "ipmitagdel"})
-	baseCmd.PersistentFlags().StringVar(&vars.netName, "netname", "", "Set network name for network options")
-
-=======
 	vars.converters = vars.nodeConf.CreateFlags(baseCmd, []string{"tagdel", "nettagdel", "ipmitagdel"})
 	baseCmd.PersistentFlags().StringVar(&vars.netName, "netname", "", "Set network name for network options")
->>>>>>> 12e462af
 	// register the command line completions
 	if err := baseCmd.RegisterFlagCompletionFunc("container", func(cmd *cobra.Command, args []string, toComplete string) ([]string, cobra.ShellCompDirective) {
 		list, _ := container.ListSources()
